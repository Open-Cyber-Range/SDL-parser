use anyhow::Result;
use bytesize::ByteSize;
use serde::{Deserialize, Deserializer, Serialize};
use std::collections::HashMap;

fn parse_bytesize<'de, D>(deserializer: D) -> Result<u32, D::Error>
where
    D: Deserializer<'de>,
{
    let s = String::deserialize(deserializer)?;
    Ok(s.parse::<ByteSize>()
        .map_err(|_| serde::de::Error::custom("Failed"))?
        .0 as u32)
}

#[derive(PartialEq, Debug, Serialize, Deserialize, Clone)]
pub enum NodeType {
    VM,
}

#[derive(PartialEq, Debug, Serialize, Deserialize, Clone)]
pub struct Flavor {
    #[serde(deserialize_with = "parse_bytesize")]
    pub ram: u32,
    pub cpu: u32,
}

#[derive(PartialEq, Debug, Serialize, Deserialize, Clone)]
pub struct Source {
    pub template: Option<String>,
    pub package: Option<Package>,
}
#[derive(PartialEq, Debug, Serialize, Deserialize, Clone)]
pub struct Package {
    pub name: String,
    pub version: String,
}

#[derive(PartialEq, Debug, Serialize, Deserialize, Clone)]
pub struct Source {
  pub template: Option<String>,
  pub package: Option<Package>,
}
#[derive(PartialEq, Debug, Serialize, Deserialize, Clone)]
pub struct Package {
  pub name: String,
  pub version: String,
}

#[derive(PartialEq, Debug, Serialize, Deserialize, Clone)]
pub struct Node {
    #[serde(rename = "type")]
    pub type_field: NodeType,
    pub description: Option<String>,
    pub template: String,
    pub flavor: Flavor,
<<<<<<< HEAD
    pub source: Option<Source>,
=======
    pub source: Option<Source>
>>>>>>> 7027bdfa
}

pub type NodeMap = HashMap<String, Node>;

#[cfg(test)]
mod tests {
    use super::*;

    #[test]
    fn includes_node_requirements_with_source_template() {
        let node_sdl = r#"
            type: VM
            template: windows10
            flavor:
                ram: 4gb
                cpu: 4
            source:
                template: windows10-template
        "#;
        let node = serde_yaml::from_str::<Node>(node_sdl).unwrap();

        assert_eq!(node.source.unwrap().template.unwrap(), "windows10-template");
    }

<<<<<<< HEAD
    #[test]
    fn includes_all_node_requirements_with_source_package() {
        let node_sdl = r#"
=======
  
  #[test]
  fn includes_node_requirements_with_source_template() {
    let node_sdl = r#"
            type: VM
            template: windows10
            flavor:
                ram: 4gb
                cpu: 4
            source:
                template: windows10-template
        "#;
    let node = serde_yaml::from_str::<Node>(node_sdl).unwrap();

    assert_eq!(node.source.unwrap().template.unwrap(), "windows10-template");
  }

   #[test]
  fn includes_all_node_requirements_with_source_package() {
    let node_sdl = r#"
>>>>>>> 7027bdfa
            type: VM
            template: windows10
            description: win10 node for OCR
            flavor:
                ram: 4gb
                cpu: 4
            source:
                package:
                    name: basic-windows10
                    version: '*' 
        "#;
<<<<<<< HEAD
        let node = serde_yaml::from_str::<Node>(node_sdl).unwrap();

        assert_eq!(node.description.unwrap(), "win10 node for OCR");
        assert_eq!(
            node.source.clone().unwrap().package.unwrap().name,
            "basic-windows10"
        );
        assert_eq!(node.source.unwrap().package.unwrap().version, "*");
    }

    #[test]
    fn includes_minimal_node_requirements() {
        let node_sdl = r#"
=======
    let node = serde_yaml::from_str::<Node>(node_sdl).unwrap();

    assert_eq!(node.description.unwrap(), "win10 node for OCR");
    assert_eq!(node.source.clone().unwrap().package.unwrap().name, "basic-windows10");
    assert_eq!(node.source.unwrap().package.unwrap().version, "*");
  }


  #[test]
  fn includes_minimal_node_requirements() {
    let node_sdl = r#"
>>>>>>> 7027bdfa
            type: VM
            template: windows10
            flavor:
                ram: 4gb
                cpu: 2
        "#;
<<<<<<< HEAD
        let node = serde_yaml::from_str::<Node>(node_sdl).unwrap();

        assert_eq!(node.template, "windows10");
        assert_eq!(node.flavor.ram, 4000000000);
        assert_eq!(node.flavor.cpu, 2);
        assert_eq!(node.description, None);
    }
=======
    let node = serde_yaml::from_str::<Node>(node_sdl).unwrap();
    
    assert_eq!(node.template, "windows10");
    assert_eq!(node.flavor.ram, 4000000000);
    assert_eq!(node.flavor.cpu, 2);
    assert_eq!(node.description, None);
  }
>>>>>>> 7027bdfa
}<|MERGE_RESOLUTION|>--- conflicted
+++ resolved
@@ -54,11 +54,7 @@
     pub description: Option<String>,
     pub template: String,
     pub flavor: Flavor,
-<<<<<<< HEAD
     pub source: Option<Source>,
-=======
-    pub source: Option<Source>
->>>>>>> 7027bdfa
 }
 
 pub type NodeMap = HashMap<String, Node>;
@@ -83,32 +79,9 @@
         assert_eq!(node.source.unwrap().template.unwrap(), "windows10-template");
     }
 
-<<<<<<< HEAD
     #[test]
     fn includes_all_node_requirements_with_source_package() {
         let node_sdl = r#"
-=======
-  
-  #[test]
-  fn includes_node_requirements_with_source_template() {
-    let node_sdl = r#"
-            type: VM
-            template: windows10
-            flavor:
-                ram: 4gb
-                cpu: 4
-            source:
-                template: windows10-template
-        "#;
-    let node = serde_yaml::from_str::<Node>(node_sdl).unwrap();
-
-    assert_eq!(node.source.unwrap().template.unwrap(), "windows10-template");
-  }
-
-   #[test]
-  fn includes_all_node_requirements_with_source_package() {
-    let node_sdl = r#"
->>>>>>> 7027bdfa
             type: VM
             template: windows10
             description: win10 node for OCR
@@ -120,7 +93,6 @@
                     name: basic-windows10
                     version: '*' 
         "#;
-<<<<<<< HEAD
         let node = serde_yaml::from_str::<Node>(node_sdl).unwrap();
 
         assert_eq!(node.description.unwrap(), "win10 node for OCR");
@@ -134,26 +106,12 @@
     #[test]
     fn includes_minimal_node_requirements() {
         let node_sdl = r#"
-=======
-    let node = serde_yaml::from_str::<Node>(node_sdl).unwrap();
-
-    assert_eq!(node.description.unwrap(), "win10 node for OCR");
-    assert_eq!(node.source.clone().unwrap().package.unwrap().name, "basic-windows10");
-    assert_eq!(node.source.unwrap().package.unwrap().version, "*");
-  }
-
-
-  #[test]
-  fn includes_minimal_node_requirements() {
-    let node_sdl = r#"
->>>>>>> 7027bdfa
             type: VM
             template: windows10
             flavor:
                 ram: 4gb
                 cpu: 2
         "#;
-<<<<<<< HEAD
         let node = serde_yaml::from_str::<Node>(node_sdl).unwrap();
 
         assert_eq!(node.template, "windows10");
@@ -161,13 +119,4 @@
         assert_eq!(node.flavor.cpu, 2);
         assert_eq!(node.description, None);
     }
-=======
-    let node = serde_yaml::from_str::<Node>(node_sdl).unwrap();
-    
-    assert_eq!(node.template, "windows10");
-    assert_eq!(node.flavor.ram, 4000000000);
-    assert_eq!(node.flavor.cpu, 2);
-    assert_eq!(node.description, None);
-  }
->>>>>>> 7027bdfa
 }