---
source: sdl-parser/src/lib.rs
expression: nodes
---
scenario:
  name: test-scenario
  description: some-description
  start: "2022-01-20T13:00:00Z"
  end: "2022-01-20T23:00:00Z"
  nodes:
    deb10:
      type: VM
      description: deb-10-description
      resources:
        ram: 2147483648
        cpu: 1
      source:
        name: debian10
        version: "*"
      conditions: ~
    win10:
      type: VM
      description: win-10-description
      resources:
        ram: 4294967296
        cpu: 2
      source:
        name: windows10
        version: "*"
<<<<<<< HEAD
  features: ~
=======
      conditions: ~
>>>>>>> d62b5024
  infrastructure: ~
  conditions: ~
<|MERGE_RESOLUTION|>--- conflicted
+++ resolved
@@ -27,10 +27,7 @@
       source:
         name: windows10
         version: "*"
-<<<<<<< HEAD
+      conditions: ~
   features: ~
-=======
-      conditions: ~
->>>>>>> d62b5024
   infrastructure: ~
   conditions: ~
