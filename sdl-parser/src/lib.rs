--- conflicted
+++ resolved
@@ -1,9 +1,6 @@
-<<<<<<< HEAD
 mod conditions;
+mod constants;
 pub mod feature;
-=======
-mod constants;
->>>>>>> 6cbdbedf
 pub mod infrastructure;
 mod library_item;
 pub mod node;
@@ -12,12 +9,9 @@
 
 use anyhow::{anyhow, Ok, Result};
 use chrono::{DateTime, Utc};
-<<<<<<< HEAD
 use conditions::ConditionMap;
+use depper::Dependencies;
 use feature::FeatureMap;
-=======
-use depper::Dependencies;
->>>>>>> 6cbdbedf
 use infrastructure::{Infrastructure, InfrastructureHelper};
 pub use library_item::LibraryItem;
 use node::{NodeType, Nodes};
@@ -52,12 +46,8 @@
     pub description: Option<String>,
     pub start: DateTime<Utc>,
     pub end: DateTime<Utc>,
-<<<<<<< HEAD
-    pub nodes: Option<NodeMap>,
+    pub nodes: Option<Nodes>,
     pub features: Option<FeatureMap>,
-=======
-    pub nodes: Option<Nodes>,
->>>>>>> 6cbdbedf
     #[serde(default, rename = "infrastructure", skip_serializing)]
     infrastructure_helper: Option<InfrastructureHelper>,
     #[serde(default, skip_deserializing)]
@@ -136,6 +126,8 @@
 
 impl Formalize for Scenario {
     fn formalize(&mut self) -> Result<()> {
+        //add feature verification and mapping
+
         if let Some(mut nodes) = self.nodes.clone() {
             nodes.iter_mut().try_for_each(move |(_, node)| {
                 node.formalize()?;
@@ -143,6 +135,12 @@
             })?;
             self.nodes = Some(nodes);
         }
+        if let Some(features) = &mut self.features {
+            features
+                .iter_mut()
+                .for_each(|(_, feature)| feature.map_source());
+        }
+
         self.map_infrastructure()?;
         self.verify_node_counts()?;
         self.verify_dependencies()?;
@@ -152,28 +150,7 @@
 
 pub fn parse_sdl(sdl_string: &str) -> Result<Schema> {
     let mut schema: Schema = serde_yaml::from_str(sdl_string)?;
-<<<<<<< HEAD
-
-    if let Some(nodes) = &mut schema.scenario.nodes {
-        nodes.iter_mut().for_each(|(_, node)| node.map_source());
-    }
-    if let Some(features) = &mut schema.scenario.features {
-        features
-            .iter_mut()
-            .for_each(|(_, feature)| feature.map_source());
-    }
-    if let Some(infrastructure_helper) = &schema.scenario._infrastructure_helper {
-        schema.scenario.infrastructure = Some(
-            schema
-                .scenario
-                .clone()
-                .map_infrastructure(infrastructure_helper.clone()),
-        );
-    }
-
-=======
     schema.formalize()?;
->>>>>>> 6cbdbedf
     Ok(schema)
 }
 
@@ -284,33 +261,6 @@
         let schema = parse_sdl(sdl).unwrap();
         insta::with_settings!({sort_maps => true}, {
                 insta::assert_yaml_snapshot!(schema);
-        });
-    }
-
-    #[test]
-    fn includes_a_list_of_conditions() {
-        let sdl = r#"
-        scenario:
-            name: test-scenario
-            description: some-description
-            start: 2022-01-20T13:00:00Z
-            end: 2022-01-20T23:00:00Z
-            conditions:
-                condition-1:
-                    vm-name: windows-10
-                    command: executable/path.sh
-                    interval: 30
-                condition-2:
-                    vm-name: green-evelation-machine
-                    library: digital-library-package
-                condition-3:
-                    vm-name: green-evelation-machine
-                    command: executable/path.sh
-                    interval: 30
-        "#;
-        let nodes = parse_sdl(sdl).unwrap();
-        insta::with_settings!({sort_maps => true}, {
-                insta::assert_yaml_snapshot!(nodes);
         });
     }
 
