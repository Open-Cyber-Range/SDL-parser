[package]
name = "sdl-parser"
<<<<<<< HEAD
version = "0.18.0"
=======
version = "0.19.0"
>>>>>>> 4b508441
edition = "2021"
license = "MIT"
description = "The SDL parser is a Rust tool designed for parsing Scenario Defined Language files."
homepage = "https://documentation.opencyberrange.ee"
documentation = "https://documentation.opencyberrange.ee/docs/category/sdl-parser"
keywords = ["OpenCyberRange", "parser"]

# See more keys and their definitions at https://doc.rust-lang.org/cargo/reference/manifest.html

[dependencies]
anyhow = "1"
bytesize = { version = "1", features = ["serde"] }
chrono = { version = "0.4", features = ["serde"] }
depper = "0.4"
lazy_static = { version = "1.4" }
insta = { version = "1", features = ["yaml"] }
duration-str = "0.7"
regex = "1"
serde = { version = "1", features = ["derive"] }
serde-aux = "4"
serde_yaml = "0.9"

[features]
default = []
test = []<|MERGE_RESOLUTION|>--- conflicted
+++ resolved
@@ -1,10 +1,6 @@
 [package]
 name = "sdl-parser"
-<<<<<<< HEAD
-version = "0.18.0"
-=======
 version = "0.19.0"
->>>>>>> 4b508441
 edition = "2021"
 license = "MIT"
 description = "The SDL parser is a Rust tool designed for parsing Scenario Defined Language files."
